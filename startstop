#!/usr/bin/env python
import time
from sys import exit, stdout, stderr, argv, version_info

<<<<<<< HEAD
=======
# startstop
# MIT License
# Copyright (c) 2022 Yuri Escalianti <yuriescl@gmail.com>
# Homepage: https://github.com/yuriescl/startstop

from sys import exit, stderr, argv, version_info
>>>>>>> 2077ca58
if version_info[0] < 3 or version_info[1] < 8:
    raise Exception("Python 3.8+ is required to run this program")

import asyncio
import io
from io import SEEK_SET, SEEK_END
from typing import List, Dict, Optional, Tuple, Union
import re
import os
from datetime import datetime
import shlex
from time import sleep
import json
from os.path import join, abspath
from asyncio.subprocess import Process
from pathlib import Path
from subprocess import check_output, Popen
from multiprocessing.dummy import Pool as ThreadPool
from shutil import rmtree, get_terminal_size
from signal import SIGINT, SIGTERM, signal
from fcntl import lockf, LOCK_EX, LOCK_UN


CACHE_DIR = Path.home() / ".startstop"
os.makedirs(CACHE_DIR, exist_ok=True)
LOCK_PATH = Path(CACHE_DIR / "lock")
LOCK_PATH.touch(exist_ok=True)

VERSION = "0.1.0"
BUSY_LOOP_INTERVAL = 0.1  # seconds
TIMESTAMP_FMT = "%Y%m%d%H%M%S"

Task = dict


class StartstopException(Exception):
    pass


class Tailer(object):
    """
    Code obtained from https://github.com/GreatFruitOmsk/tailhead/blob/master/tailhead/__init__.py
    Copyright (c) 2012 Mike Thornton
    Implements tailing and heading functionality like GNU tail and head
    commands.
    """

    LINE_TERMINATORS = (b"\r\n", b"\n", b"\r")

    def __init__(self, file, read_size=1024, end=False):
        if not isinstance(file, io.IOBase) or isinstance(file, io.TextIOBase):
            raise ValueError("io object must be in the binary mode")

        self.read_size = read_size
        self.file = file

        if end:
            self.file.seek(0, SEEK_END)

    def splitlines(self, data):
        return re.split(b"|".join(self.LINE_TERMINATORS), data)

    def read(self, read_size=-1):
        read_str = self.file.read(read_size)
        return len(read_str), read_str

    def prefix_line_terminator(self, data):
        for t in self.LINE_TERMINATORS:
            if data.startswith(t):
                return t

        return None

    def suffix_line_terminator(self, data):
        for t in self.LINE_TERMINATORS:
            if data.endswith(t):
                return t

        return None

    def seek_next_line(self):
        where = self.file.tell()
        offset = 0

        while True:
            data_len, data = self.read(self.read_size)
            data_where = 0

            if not data_len:
                break

            # Consider the following example: Foo\r | \nBar where " | " denotes current position,
            # 'Foo\r' is the read part and '\nBar' is the remaining part.
            # We should completely consume terminator "\r\n" by reading one extra byte.
            if b"\r\n" in self.LINE_TERMINATORS and data[-1] == b"\r"[0]:
                terminator_where = self.file.tell()
                terminator_len, terminator_data = self.read(1)

                if terminator_len and terminator_data[0] == b"\n"[0]:
                    data_len += 1
                    data += b"\n"
                else:
                    self.file.seek(terminator_where)

            while data_where < data_len:
                terminator = self.prefix_line_terminator(data[data_where:])
                if terminator:
                    self.file.seek(where + offset + data_where + len(terminator))
                    return self.file.tell()
                else:
                    data_where += 1

            offset += data_len
            self.file.seek(where + offset)

        return -1

    def seek_previous_line(self):
        where = self.file.tell()
        offset = 0

        while True:
            if offset == where:
                break

            read_size = self.read_size if self.read_size <= where else where
            self.file.seek(where - offset - read_size, SEEK_SET)
            data_len, data = self.read(read_size)

            # Consider the following example: Foo\r | \nBar where " | " denotes current position,
            # '\nBar' is the read part and 'Foo\r' is the remaining part.
            # We should completely consume terminator "\r\n" by reading one extra byte.
            if b"\r\n" in self.LINE_TERMINATORS and data[0] == b"\n"[0]:
                terminator_where = self.file.tell()
                if terminator_where > data_len + 1:
                    self.file.seek(where - offset - data_len - 1, SEEK_SET)
                    terminator_len, terminator_data = self.read(1)

                    if terminator_data[0] == b"\r"[0]:
                        data_len += 1
                        data = b"\r" + data

                    self.file.seek(terminator_where)

            data_where = data_len

            while data_where > 0:
                terminator = self.suffix_line_terminator(data[:data_where])
                if terminator and offset == 0 and data_where == data_len:
                    # The last character is a line terminator that finishes current line. Ignore it.
                    data_where -= len(terminator)
                elif terminator:
                    self.file.seek(where - offset - (data_len - data_where))
                    return self.file.tell()
                else:
                    data_where -= 1

            offset += data_len

        if where == 0:
            # Nothing more to read.
            return -1
        else:
            # Very first line.
            self.file.seek(0)
            return 0

    def tail(self, lines=10):
        self.file.seek(0, SEEK_END)

        for i in range(lines):
            if self.seek_previous_line() == -1:
                break

        data = self.file.read()

        for t in self.LINE_TERMINATORS:
            if data.endswith(t):
                # Only terminators _between_ lines should be preserved.
                # Otherwise terminator of the last line will be treated as separtaing line and empty line.
                data = data[: -len(t)]
                break

        if data:
            return self.splitlines(data)
        else:
            return []

    def head(self, lines=10):
        if lines < 0:
            self.file.seek(0, SEEK_END)
            for i in range(-lines):
                if self.seek_previous_line() == -1:
                    break
        else:
            self.file.seek(0)
            for i in range(lines):
                if self.seek_next_line() == -1:
                    break

        end_pos = self.file.tell()

        self.file.seek(0)
        data = self.file.read(end_pos)

        for t in self.LINE_TERMINATORS:
            if data.endswith(t):
                # Only terminators _between_ lines should be preserved.
                # Otherwise terminator of the last line will be treated as separtaing line and empty line.
                data = data[: -len(t)]
                break

        if data:
            return self.splitlines(data)
        else:
            return []

    def follow(self):
        trailing = True

        while True:
            where = self.file.tell()

            if where > os.fstat(self.file.fileno()).st_size:
                # File was truncated.
                where = 0
                self.file.seek(where)

            line = self.file.readline()

            if line:
                if trailing and line in self.LINE_TERMINATORS:
                    # This is just the line terminator added to the end of the file
                    # before a new line, ignore.
                    trailing = False
                    continue

                terminator = self.suffix_line_terminator(line)
                if terminator:
                    line = line[: -len(terminator)]

                trailing = False
                yield line
            else:
                trailing = True
                self.file.seek(where)
                yield None


class AtomicOpen:
    """https://stackoverflow.com/a/46407326/3705710"""

    def __init__(self, path, *args, noop=False, **kwargs):
        if noop is False:
            self.file = open(path, *args, **kwargs)
            self.lock_file(self.file)
        self.noop = noop

    @staticmethod
    def lock_file(f):
        if f.writable():
            lockf(f, LOCK_EX)

    @staticmethod
    def unlock_file(f):
        if f.writable():
            lockf(f, LOCK_UN)

    def __enter__(self, *args, **kwargs):
        if self.noop is False:
            return self.file

    def __exit__(self, exc_type=None, exc_value=None, traceback=None):
        if self.noop is False:
            self.file.flush()
            os.fsync(self.file.fileno())
            self.unlock_file(self.file)
            self.file.close()
            if exc_type is not None:
                return False
            else:
                return True


class bcolors:
    """https://stackoverflow.com/a/287944/3705710"""

    HEADER = "\033[95m"
    OKBLUE = "\033[94m"
    OKCYAN = "\033[96m"
    OKGREEN = "\033[92m"
    WARNING = "\033[93m"
    FAIL = "\033[91m"
    ENDC = "\033[0m"
    BOLD = "\033[1m"
    UNDERLINE = "\033[4m"


##############
# ARG PARSING


def arg_requires_value(arg: str, option: Optional[str] = None) -> bool:
    def dashes(a: str):
        return "-" if len(a) == 1 else "--"

    if option is None:
        if arg in ["v", "verbose", "version"]:
            return False
    elif option == "run":
        if arg in ["a", "attach", "split-output"]:
            return False
        if arg in ["n", "name"]:
            return True
    elif option == "start":
        pass
    elif option == "stop":
        if arg in ["k"]:
            return False
    elif option == "rm":
        if arg in ["a", "all"]:
            return False
    elif option == "ls":
        if arg in ["a", "all"]:
            return False
    elif option == "logs":
        if arg in ["f", "follow", "head"]:
            return False
    raise StartstopException(f"Unrecognized argument {dashes(arg)}{arg}")


def is_value_next(args: List[str], pos: int) -> bool:
    return pos + 1 < len(args) and not args[pos + 1].startswith("-")


def parse_args(
    args_to_parse: List[str],
) -> Tuple[Dict, Optional[str], Dict, Optional[List[str]]]:
    args = args_to_parse[1:]
    global_args = {}
    option = None
    pos = 0
    while True:
        if pos >= len(args):
            break
        current_arg = args[pos]
        if current_arg in ["run", "start", "stop", "rm", "ls", "logs"]:
            option = current_arg
            pos += 1
            break
        elif current_arg.startswith("--"):
            current_arg = current_arg[2:]
            if arg_requires_value(current_arg, option):
                if not is_value_next(args, pos):
                    raise StartstopException(
                        f"Argument --{current_arg} requires a value"
                    )
                global_args[current_arg] = args[pos + 1]
                pos += 2
                continue
            else:
                global_args[current_arg] = True
                pos += 1
                continue
        elif current_arg.startswith("-"):
            current_arg = current_arg[1:]
            if len(current_arg) == 1:
                if arg_requires_value(current_arg, option):
                    if not is_value_next(args, pos):
                        raise StartstopException(
                            f"Argument -{current_arg} requires a value"
                        )
                    global_args[current_arg] = args[pos + 1]
                    pos += 2
                    continue
                else:
                    global_args[current_arg] = True
                    pos += 1
                    continue
            else:
                for letter in current_arg:
                    if arg_requires_value(letter, option):
                        raise StartstopException(
                            f"Argument -{letter} cannot be grouped with other arguments"
                        )
                    global_args[letter] = True
                    pos += 1
                    continue
        else:
            raise StartstopException(f"Unrecognized option {current_arg}")
        pos += 1

    option_args = {}
    command = None

    if option is not None:
        if pos >= len(args) and option not in ["ls"]:
            raise StartstopException(f"Missing arguments for option '{option}'")
        while True:
            if pos >= len(args):
                break
            current_arg = args[pos]
            if current_arg.startswith("--"):
                current_arg = current_arg[2:]
                if arg_requires_value(current_arg, option):
                    if not is_value_next(args, pos):
                        raise StartstopException(
                            f"Argument --{current_arg} requires a value"
                        )
                    option_args[current_arg] = args[pos + 1]
                    pos += 2
                    continue
                else:
                    option_args[current_arg] = True
                    pos += 1
                    continue
            elif current_arg.startswith("-"):
                current_arg = current_arg[1:]
                if len(current_arg) == 1:
                    if arg_requires_value(current_arg, option):
                        if not is_value_next(args, pos):
                            raise StartstopException(
                                f"Argument -{current_arg} requires a value"
                            )
                        option_args[current_arg] = args[pos + 1]
                        pos += 2
                        continue
                    else:
                        option_args[current_arg] = True
                        pos += 1
                        continue
                else:
                    for letter in current_arg:
                        if arg_requires_value(letter, option) and not is_value_next(
                            args, pos
                        ):
                            raise StartstopException(
                                f"Argument -{letter} cannot be grouped with other arguments"
                            )
                        option_args[letter] = True
                        pos += 1
                        continue
            else:
                command = args[pos:]
                break

    return global_args, option, option_args, command


##################
# FILE OPERATIONS


def create_task_cache(task: Task, split_output=False) -> Task:
    if task["name"] is not None:
        dir_name = f"{task['name']}-{task['id']}"
    else:
        dir_name = task["id"]
    dir_path = CACHE_DIR / dir_name
    os.makedirs(dir_path, exist_ok=True)
    filepath = dir_path / "task.json"
    timestamp = datetime.now().strftime(TIMESTAMP_FMT)
    shell_path = str(dir_path / task["id"])
    try:
        os.symlink("/bin/sh", shell_path)
    except FileExistsError:
        pass
    if split_output:
        stdout_path = dir_path / f"{dir_name}-{timestamp}.out"
        stderr_path = dir_path / f"{dir_name}-{timestamp}.err"
        task.update(
            {
                "shell": str(shell_path),
                "stdout": str(stdout_path),
                "stderr": str(stderr_path),
                "started_at": timestamp,
            }
        )
    else:
        logs_path = dir_path / f"{dir_name}-{timestamp}.log"
        task.update(
            {
                "shell": str(shell_path),
                "logs": str(logs_path),
                "started_at": timestamp,
            }
        )
    with open(filepath, "w") as f:
        json.dump(task, f)
    return task


def update_task_cache(task: Task):
    if task["name"] is not None:
        dir_name = f"{task['name']}-{task['id']}"
    else:
        dir_name = task["id"]
    dir_path = CACHE_DIR / dir_name
    filepath = dir_path / "task.json"
    with open(filepath, "w") as f:
        json.dump(task, f)


def is_task_running(task: Task) -> bool:
    output = check_output(["ps", "-u", str(os.getuid()), "-o", "pid,args"])
    for line in output.splitlines():
        decoded = line.decode().strip()
        ps_pid, cmdline = decoded.split(" ", 1)
        if task.get("pid") is not None and ps_pid == task["pid"]:
            if cmdline.startswith(f"{task['shell']} -c"):
                return True
    return False


def find_task_by_name(name: str) -> Optional[Dict]:
    for filename in os.listdir(CACHE_DIR):
        if filename.split("-")[0] == name:
            path = abspath(join(CACHE_DIR, filename, "task.json"))
            with open(path) as f:
                return json.load(f)
    return None


def find_task_by_id(task_id: str) -> Optional[Dict]:
    for filename in os.listdir(CACHE_DIR):
        try:
            filename_split = filename.split("-")
            if len(filename_split) == 1:
                filename_task_id = filename_split[0]
            else:
                filename_task_id = filename_split[1]
            if filename_task_id == task_id:
                path = abspath(join(CACHE_DIR, filename, "task.json"))
                with open(path) as f:
                    return json.load(f)
        except IndexError:
            pass
    return None


def remove_task_by_name(name: str):
    with AtomicOpen(LOCK_PATH):
        for filename in os.listdir(CACHE_DIR):
            filename_split = filename.split("-")
            if len(filename_split) == 1:
                continue
            else:
                filename_task_name = filename_split[0]

            if filename_task_name == name:
                task = find_task_by_name(name)
                if is_task_running(task):
                    raise StartstopException(
                        "Cannot remove task while it's running.\n"
                        "To stop it, run:\n"
                        f"startstop stop {name}"
                    )
                dir_path = abspath(join(CACHE_DIR, filename))
                rmtree(dir_path)
                return
        raise StartstopException(f"No task with name {name}")


def remove_task_by_id(task_id: str):
    with AtomicOpen(LOCK_PATH):
        for filename in os.listdir(CACHE_DIR):
            try:
                filename_split = filename.split("-")
                if len(filename_split) == 1:
                    filename_task_id = filename_split[0]
                else:
                    filename_task_id = filename_split[1]

                if filename_task_id == task_id:
                    task = find_task_by_id(task_id)
                    if is_task_running(task):
                        raise StartstopException(
                            "Cannot remove task while it's running.\n"
                            "To stop it, run:\n"
                            f"startstop stop {task_id}"
                        )
                    dir_path = abspath(join(CACHE_DIR, filename))
                    rmtree(dir_path)
                    return
            except IndexError:
                pass
        raise StartstopException(f"No task with ID {task_id}")


def process_signal_handler(process: Process):
    def wrapper(signum, frame):
        process.send_signal(signum)
        if signum == SIGINT:
            print("Interrupted", file=stderr)
            exit(1)
        if signum == SIGTERM:
            print("Terminated", file=stderr)
            exit(1)

    return wrapper


def generate_id():
    existing_ids = []
    for filename in os.listdir(CACHE_DIR):
        try:
            existing_ids.append(str(int(filename)))
        except ValueError:
            try:
                existing_ids.append(str(int(filename.split("-")[1])))
            except (ValueError, IndexError):
                pass
    for i in range(1, 10000):
        str_i = str(i)
        if str_i not in existing_ids:
            return str_i
    raise StartstopException("Failed to generated task ID")


#############
# OPERATIONS


async def run(
    command: List[str], name: str = None, attached=False, split_output=False
) -> Union[Task, Process]:
    with AtomicOpen(LOCK_PATH):
        if name is not None:
            task = find_task_by_name(name)
            if task:
                if is_task_running(task):
                    raise StartstopException(
                        f"Task {name} is already running with PID {task['pid']}"
                    )
                raise StartstopException(
                    f"Task {name} already exists and it's not running.\n"
                    "To remove it, run:\n"
                    f"startstop rm {name}"
                )
        task = {
            "id": generate_id(),
            "name": name,
            "command": command,
        }
        if split_output:
            task = create_task_cache(task, split_output=split_output)
            shell_path = task["shell"]
            stdout_path = task["stdout"]
            stderr_path = task["stderr"]
        else:
            task = create_task_cache(task, split_output=split_output)
            shell_path = task["shell"]
            logs_path = task["logs"]
        if not attached:
            if split_output:
                with open(stdout_path, "wb") as out:
                    with open(stderr_path, "wb") as err:
                        proc = Popen(
                            shlex.join(command),
                            executable=shell_path,
                            shell=True,
                            start_new_session=True,
                            stdout=out,
                            stderr=err,
                        )
            else:
                with open(logs_path, "wb") as output:
                    proc = Popen(
                        shlex.join(command),
                        executable=shell_path,
                        shell=True,
                        start_new_session=True,
                        stdout=output,
                        stderr=output,
                    )
            task["pid"] = str(proc.pid)
            update_task_cache(task)
            return task
    if attached:
        return await asyncio.create_subprocess_shell(*command)


async def run_attached(command: List[str], name: str = None):
    proc = await run(command, name=name, attached=True)
    for sig in [SIGINT, SIGTERM]:
        signal(sig, process_signal_handler(proc))
    await proc.wait()


def start_task(task_id: str = None, name: str = None):
    with AtomicOpen(LOCK_PATH):
        if name is not None:
            task = find_task_by_name(name)
            if task is not None:
                if is_task_running(task):
                    raise StartstopException(
                        f"Task {name} is already running with PID {task['pid']}"
                    )
            else:
                raise StartstopException(f"No task with name {name}")
        else:
            task = find_task_by_id(task_id)
            if task is None:
                raise StartstopException(f"No task with ID {task_id}")

        if task["name"] is not None:
            dir_name = f"{task['name']}-{task['id']}"
        else:
            dir_name = task["id"]
        dir_path = CACHE_DIR / dir_name
        command = [task["shell"], "-c"] + task["command"]
        timestamp = datetime.now().strftime("%Y%m%d%H%M%S")
        if task.get("stdout") is not None:
            task["stdout"] = str(dir_path / f"{dir_name}-{timestamp}.out")
            task["stderr"] = str(dir_path / f"{dir_name}-{timestamp}.err")
            with open(task["stdout"], "wb") as out:
                with open(task["stderr"], "wb") as err:
                    proc = Popen(
                        command,
                        start_new_session=True,
                        stdout=out,
                        stderr=err,
                    )
        else:
            task["logs"] = str(dir_path / f"{dir_name}-{timestamp}.log")
            with open(task["logs"], "wb") as output:
                proc = Popen(
                    command,
                    start_new_session=True,
                    stdout=output,
                    stderr=output,
                )
        task["pid"] = str(proc.pid)
        task["started_at"] = timestamp
        update_task_cache(task)


def stop_task(task_id: str = None, name: str = None):
    with AtomicOpen(LOCK_PATH):
        if name is not None:
            task = find_task_by_name(name)
            if task is not None:
                if not is_task_running(task):
                    raise StartstopException(f"Task {name} is not running")
            else:
                raise StartstopException(f"No task with name {name}")
        else:
            task = find_task_by_id(task_id)
            if task is None:
                raise StartstopException(f"No task with ID {task_id}")

    # We kill and busy wait outside the above file lock for better parallel performance
    os.kill(int(task["pid"]), SIGTERM)
    while True:
        # TODO add timeout
        with AtomicOpen(LOCK_PATH):
            if not is_task_running(task):
                break
        sleep(BUSY_LOOP_INTERVAL)


def remove_all_tasks():
    with AtomicOpen(LOCK_PATH):
        for filename in os.listdir(CACHE_DIR):
            path = abspath(join(CACHE_DIR, filename, "task.json"))
            try:
                with open(path) as f:
                    task = json.load(f)
                    if is_task_running(task):
                        print_error(
                            f"Cannot remove task with ID {task['id']} since it's running"
                        )
                    else:
                        dir_path = abspath(join(CACHE_DIR, filename))
                        rmtree(dir_path)
            except (NotADirectoryError, FileNotFoundError, ValueError):
                pass


def rm(task_name_or_id: Optional[str], rm_all=False) -> bool:
    try:
        if rm_all:
            remove_all_tasks()
        else:
            try:
                task_id = str(int(task_name_or_id))
                name = None
            except (ValueError, TypeError):
                task_id = None
                name = task_name_or_id

            if task_id is not None:
                remove_task_by_id(task_id)
            else:
                remove_task_by_name(name)
    except StartstopException as e:
        print_error(str(e))
        return False
    return True


def logs(task_name_or_id: Optional[str], follow=False, head=False):
    def print_lines(lines):
        if isinstance(lines, list):
            for l in lines:
                stdout.buffer.write(l)
                stdout.buffer.write("\n".encode())
        elif isinstance(lines, bytes):
            stdout.buffer.write(lines)
            stdout.buffer.write("\n".encode())
        stdout.buffer.flush()

    if follow and head:
        raise StartstopException("--follow and --head cannot be used together")
    try:
        task_id = str(int(task_name_or_id))
        name = None
    except (ValueError, TypeError):
        task_id = None
        name = task_name_or_id

    if task_id is not None:
        task = find_task_by_id(task_id)
        if task is None:
            raise StartstopException(f"No task with ID {task_id}")
    else:
        task = find_task_by_name(name)
        if task is None:
            raise StartstopException(f"No task with name {name}")

    logs_path = task.get("logs")
    if logs_path is None:
        raise StartstopException(
            "Task was created using --split-output, use 'stdout' or 'stderr' instead of 'logs'"
        )

    if not head and follow:
        with open(logs_path, "rb") as file:
            print_lines(Tailer(file).tail())

    with open(logs_path, "rb") as file:
        if head:
            print_lines(Tailer(file).head())
        elif follow:
            for line in Tailer(file, end=True).follow():
                if line is None:
                    time.sleep(0.01)
                    continue
                print_lines(line)
        else:
            print_lines(Tailer(file).tail())

        print_lines([])


def start(task_name_or_id: str) -> bool:
    try:
        task_id = str(int(task_name_or_id))
        name = None
    except (ValueError, TypeError):
        task_id = None
        name = task_name_or_id

    try:
        start_task(task_id=task_id, name=name)
        return True
    except StartstopException as e:
        print_error(str(e))
        return False


def stop(task_name_or_id: str):
    try:
        task_id = str(int(task_name_or_id))
        name = None
    except (ValueError, TypeError):
        task_id = None
        name = task_name_or_id

    try:
        stop_task(task_id=task_id, name=name)
        return True
    except StartstopException as e:
        print_error(str(e))
        return False


def ls(ls_all=False):
    tasks = []
    with AtomicOpen(LOCK_PATH):
        for filename in os.listdir(CACHE_DIR):
            path = abspath(join(CACHE_DIR, filename, "task.json"))
            try:
                with open(path) as f:
                    task = json.load(f)
                    task["started_at"] = datetime.strptime(
                        task["started_at"], TIMESTAMP_FMT
                    )
                    if is_task_running(task):
                        diff = datetime.now() - task["started_at"]
                        task["uptime"] = format_seconds(int(diff.total_seconds()))
                        tasks.append(task)
                    elif ls_all:
                        task["pid"] = "-"
                        task["uptime"] = "-"
                        tasks.append(task)
            except (NotADirectoryError, FileNotFoundError, ValueError):
                pass

    name_len_max = 4
    for task in tasks:
        if task["name"] is not None and len(task["name"]) > name_len_max:
            name_len_max = len(task["name"])

    tasks = sorted(tasks, key=lambda d: d["started_at"])

    columns = get_terminal_size((80, 20)).columns
    name_size = min(name_len_max, 16)
    command_size = columns - 21 - name_size
    template = r"{0:4} {1:NAME_SIZE} {2:6} {3:7} {4:COMMAND_SIZE}"
    template = template.replace("NAME_SIZE", str(name_size))
    template = template.replace("COMMAND_SIZE", str(command_size))
    print(template.format("ID", "NAME", "UPTIME", "PID", "COMMAND"))
    for task in tasks:
        print(
            template.format(
                task["id"],
                task["name"] or "-",
                task["uptime"],
                task["pid"],
                shlex.join(task["command"]),
            )
        )


#######
# MISC


def format_seconds(seconds, long=False):
    if long:
        raise NotImplementedError()
    else:
        days, remainder = divmod(seconds, 86400)
        hours, remainder = divmod(remainder, 3600)
        minutes, seconds = divmod(remainder, 60)
        s = ""
        if days > 0:
            s += f"{days}d"
        elif hours > 0:
            s += f"{hours}h"
        elif minutes > 0:
            s += f"{minutes}m"
        else:
            s += f"{seconds}s"
        return s


def signal_handler(signum, frame):
    if signum == SIGINT:
        exit(1)
    if signum == SIGTERM:
        exit(1)


def print_error(msg: str, *args, **kwargs):
    print(f"{bcolors.FAIL}{msg}{bcolors.ENDC}", *args, **kwargs)


def print_warning(msg: str, *args, **kwargs):
    print(f"{bcolors.WARNING}{msg}{bcolors.ENDC}", *args, **kwargs)


def print_success(msg: str, *args, **kwargs):
    print(f"{bcolors.OKGREEN}{msg}{bcolors.ENDC}", *args, **kwargs)


def main():
    for sig in [SIGINT, SIGTERM]:
        signal(sig, signal_handler)

    try:
        if len(argv) == 1:
            print_error("No option provided. Use -h for help.")
            exit(1)
        global_args, option, option_args, command = parse_args(argv)

        if option is None:
            version = global_args.get("version")
            if version:
                print(VERSION)
                return
        elif option == "run":
            name = option_args.get("n") or option_args.get("name") or None
            if name is not None:
                if not re.match(r"^[a-zA-Z_]+$", name):
                    raise StartstopException(
                        "Only letters and underscore are allowed in task name"
                    )
            attached = option_args.get("a") or option_args.get("attached")
            if attached:
                asyncio.run(run_attached(command, name=name))
            else:
                asyncio.run(run(command, name=name))

        elif option == "rm":
            rm_all = option_args.get("a") or option_args.get("all")
            if rm_all is True:
                rm(None, rm_all=rm_all)
            else:
                pool = ThreadPool(len(command))
                results = pool.map(rm, command)
                if not all(results):
                    exit(1)

        elif option == "start":
            pool = ThreadPool(len(command))
            results = pool.map(start, command)
            if not all(results):
                exit(1)

        elif option == "stop":
            pool = ThreadPool(len(command))
            results = pool.map(stop, command)
            if not all(results):
                exit(1)

        elif option == "ls":
            ls_all = option_args.get("a") or option_args.get("all")
            ls(ls_all=ls_all)

        elif option == "logs":
            if len(command) > 1:
                raise StartstopException(
                    "A single task ID or name must be provided to 'logs'"
                )
            follow = option_args.get("f") or option_args.get("follow") or False
            head = option_args.get("head") or False
            logs(command[0], follow=follow, head=head)

    except StartstopException as e:
        print_error(str(e))
        exit(1)


if __name__ == "__main__":
    main()<|MERGE_RESOLUTION|>--- conflicted
+++ resolved
@@ -2,15 +2,12 @@
 import time
 from sys import exit, stdout, stderr, argv, version_info
 
-<<<<<<< HEAD
-=======
 # startstop
 # MIT License
 # Copyright (c) 2022 Yuri Escalianti <yuriescl@gmail.com>
 # Homepage: https://github.com/yuriescl/startstop
 
 from sys import exit, stderr, argv, version_info
->>>>>>> 2077ca58
 if version_info[0] < 3 or version_info[1] < 8:
     raise Exception("Python 3.8+ is required to run this program")
 
